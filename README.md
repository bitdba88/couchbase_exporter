# Couchbase Exporter

[![Build Status](https://travis-ci.com/blakelead/couchbase_exporter.svg?branch=master)](https://travis-ci.org/blakelead/couchbase_exporter)
[![Coverage Status](https://coveralls.io/repos/github/blakelead/couchbase_exporter/badge.svg?branch=master)](https://coveralls.io/github/blakelead/couchbase_exporter?branch=master)
[![Software License](https://img.shields.io/badge/license-MIT-green.svg)](/LICENSE.txt)

Expose metrics from *Couchbase Community 4.5.1 and 5.1.1* cluster for consumption by Prometheus.

## Disclaimer

Couchbase exporter is in its early stage. I'll add new features constantly at the cost of breaking things often. Your are welcome to contribute by creating issues or making pull requests.

## Getting Started

Run from command line:

```bash
./couchbase_exporter [flags]
```

You can either use command-line flags, or environment variables to pass custom parameters. Environment variables take precedence over flags.

Available flags and equivalent environment variable:

<<<<<<< HEAD
|      argument       |    environment variable    |              description               |        default        |
| ------------------- | -------------------------- | -------------------------------------- | --------------------- |
| -web.listen-address | CB_EXPORTER_LISTEN_ADDR    | Address to listen on for HTTP requests | :9191                 |
| -web.telemetry-path | CB_EXPORTER_TELEMETRY_PATH | Path under which to expose metrics     | /metrics              |
| -db.uri             | CB_EXPORTER_DB_URI         | Address of Couchbase cluster           | http://127.0.0.1:8091 |
| -db.user            | CB_EXPORTER_DB_USER        | Administrator username                 | admin                 |
| -db.pwd             | CB_EXPORTER_DB_PASSWORD    | Administrator password                 | password              |
| -log.level          | CB_EXPORTER_LOG_LEVEL      | Log level: info,debug,warn,error,fatal | info                  |
| -log.format         | CB_EXPORTER_LOG_FORMAT     | Log format: text, json                 | text                  |
| -scrape.cluster     | CB_EXPORTER_SCRAPE_CLUSTER | If false, wont scrape cluster metrics  | true                  |
| -scrape.node        | CB_EXPORTER_SCRAPE_NODE    | If false, wont scrape node metrics     | true                  |
| -scrape.bucket      | CB_EXPORTER_SCRAPE_BUCKET  | If false, wont scrape bucket metrics   | true                  |
| -help               |                            | Command line help                      |                       |
=======
|      argument       |    environment variable    |               description                |        default        |
| ------------------- | -------------------------- | ---------------------------------------- | --------------------- |
| -web.listen-address | CB_EXPORTER_LISTEN_ADDR    | Address to listen on for HTTP requests   | :9191                 |
| -web.telemetry-path | CB_EXPORTER_TELEMETRY_PATH | Path under which to expose metrics       | /metrics              |
| -db.uri             | CB_EXPORTER_DB_URI         | Address of Couchbase cluster             | http://127.0.0.1:8091 |
| -db.user            | CB_EXPORTER_DB_USER        | Administrator username                   | admin                 |
| -db.pwd             | CB_EXPORTER_DB_PASSWORD    | Administrator password                   | password              |
| -log.level          | CB_EXPORTER_LOG_LEVEL      | Log level: info,debug,warn,error,fatal   | info                  |
| -log.format         | CB_EXPORTER_LOG_FORMAT     | Log format: text, json                   | text                  |
| -scrape.cluster     | CB_EXPORTER_SCRAPE_CLUSTER | If false, wont scrape cluster metrics    | true                  |
| -scrape.node        | CB_EXPORTER_SCRAPE_NODE    | If false, wont scrape node metrics       | true                  |
| -scrape.bucket      | CB_EXPORTER_SCRAPE_BUCKET  | If false, wont scrape bucket metrics     | true                  |
| -conf.dir           | CB_EXPORTER_CONF_DIR       | Directory containing configuration files | metrics               |
| -help               |                            | Command line help                        |                       |
>>>>>>> c2890098

## Metrics

### Cluster metrics

|                name                |                     description                     |
| ---------------------------------- | --------------------------------------------------- |
| cb_cluster_ram_total_bytes         | Total memory available to the cluster               |
| cb_cluster_ram_used_bytes          | Memory used by the cluster                          |
| cb_cluster_ram_used_by_data_bytes  | Memory used by the data in the cluster              |
| cb_cluster_ram_quota_total_bytes   | Total memory allocated to Couchbase in the cluster  |
| cb_cluster_ram_quota_used_bytes    | Memory quota used by the cluster                    |
| cb_cluster_disk_total_bytes        | Total disk space available to the cluster           |
| cb_cluster_disk_used_bytes         | Disk space used by the cluster                      |
| cb_cluster_disk_quota_total_bytes  | Disk space quota for the cluster                    |
| cb_cluster_disk_used_by_data_bytes | Disk space used by the data in the cluster          |
| cb_cluster_disk_free_bytes         | Free disk space in the cluster                      |
| cb_cluster_fts_ram_quota_bytes     | Memory quota allocated to full text search buckets  |
| cb_cluster_index_ram_quota_bytes   | Memory quota allocated to Index buckets             |
| cb_cluster_data_ram_quota_bytes    | Memory quota allocated to Data buckets              |
| cb_cluster_rebalance_status        | Rebalancing status                                  |
| cb_cluster_max_bucket_count        | Maximum number of buckets allowed                   |
| cb_cluster_failover_node_count     | Number of failovers since cluster is up             |
| cb_cluster_rebalance_success_count | Number of rebalance successes since cluster is up   |
| cb_cluster_rebalance_start_count   | Number of rebalance starts since cluster is up      |
| cb_cluster_rebalance_fail_count    | Number of rebalance fails since cluster is up       |
| cb_cluster_balanced                | Status of cluster balance (in 5.1.1) |

### Node metrics

|                      name                       |                        description                         |
| ----------------------------------------------- | ---------------------------------------------------------- |
| cb_node_service_up                              | Couchbase service healthcheck                              |
| cb_node_ram_total_bytes                         | Total memory available to the node                         |
| cb_node_ram_usage_bytes                         | Memory used by the node                                    |
| cb_node_ram_used_by_data_bytes                  | Memory used by data in the node                            |
| cb_node_ram_quota_total_bytes                   | Memory quota allocated to the node                         |
| cb_node_ram_quota_used_bytes                    | Memory quota used by the node                              |
| cb_node_disk_total_bytes                        | Total disk space available to the node                     |
| cb_node_disk_quota_total_bytes                  | Disk space quota for the node                              |
| cb_node_disk_used_bytes                         | Disk space used by the node                                |
| cb_node_disk_used_by_data_bytes                 | Disk space used by data in the node                        |
| cb_node_disk_free_bytes                         | Free disk space in the node                                |
| cb_node_cpu_utilization_rate                    | CPU utilization rate in percent                            |
| cb_node_swap_total_bytes                        | Total swap space allocated to the node                     |
| cb_node_swap_used_bytes                         | Amount of swap space used by the node                      |
| cb_node_stats_cmd_get                           | Number of get commands                                     |
| cb_node_stats_couch_docs_actual_disk_size       | Disk space used by Couchbase documents                     |
| cb_node_stats_couch_docs_data_size              | Couchbase documents data size in the node                  |
| cb_node_stats_couch_spatial_data_size           | Data size for Couchbase spatial views                      |
| cb_node_stats_couch_spatial_disk_size           | Disk space used by Couchbase spatial views                 |
| cb_node_stats_couch_views_actual_disk_size      | Disk space used by Couchbase views                         |
| cb_node_stats_couch_views_data_size             | Data size for Couchbase views                              |
| cb_node_stats_curr_items                        | Number of current items                                    |
| cb_node_stats_curr_items_tot                    | Total number of items in the node                          |
| cb_node_stats_ep_bg_fetched                     | Number of background disk fetches                          |
| cb_node_stats_get_hits                          | Number of get hits                                         |
| cb_node_stats_mem_used                          | Memory used by the node                                    |
| cb_node_stats_ops                               | Number of operations performed in the node                 |
| cb_node_stats_vb_replica_curr_items             | Number of replicas in current items                        |
| cb_node_stats_vb_active_num_non_resident_number | Number of non-resident items in active vbuckets (in 5.1.1) |
| cb_node_uptime_seconds                          | Node uptime                                                |
| cb_node_cluster_membership                      | Cluster membership                                         |
| cb_node_status                                  | Status of couchbase node                                   |
| cb_node_fts_ram_quota_bytes                     | Memory quota allocated to full text search buckets         |
| cb_node_index_ram_quota_bytes                   | Memory quota allocated to index buckets                    |
| cb_node_data_ram_quota_bytes                    | Memory quota allocated to data buckets                     |

### Bucket metrics

|                        name                        |                                               description                                               |
| -------------------------------------------------- | ------------------------------------------------------------------------------------------------------- |
| cb_bucket_ram_quota_percent_used                   | Memory used by the bucket in percent                                                                    |
| cb_bucket_ops_per_second                           | Number of operations per second                                                                         |
| cb_bucket_disk_fetches                             | Disk fetches for the bucket                                                                             |
| cb_bucket_item_count                               | Number of items in the bucket                                                                           |
| cb_bucket_disk_used_bytes                          | Disk used by the bucket                                                                                 |
| cb_bucket_data_used_bytes                          | Data loaded in memory                                                                                   |
| cb_bucket_ram_used_bytes                           | Bucket RAM used                                                                                         |
| cb_bucket_couch_total_disk_size                    | Couchbase total disk size                                                                               |
| cb_bucket_couch_docs_fragmentation                 | Couchbase documents fragmentation                                                                       |
| cb_bucket_couch_views_fragmentation                | Couchbase views fragmentation                                                                           |
| cb_bucket_hit_ratio                                | Hit ratio                                                                                               |
| cb_bucket_ep_cache_miss_rate                       | Cache miss rate                                                                                         |
| cb_bucket_ep_resident_items_rate                   | Number of resident items                                                                                |
| cb_bucket_vb_avg_active_queue_age                  | Average age in seconds of active items in the active item queue                                         |
| cb_bucket_vb_avg_replica_queue_age                 | Average age in seconds of replica items in the replica item queue                                       |
| cb_bucket_vb_avg_pending_queue_age                 | Average age in seconds of pending items in the pending item queue                                       |
| cb_bucket_vb_avg_total_queue_age                   | Average age of items in the queue                                                                       |
| cb_bucket_vb_active_resident_items_ratio           | Number of resident items                                                                                |
| cb_bucket_vb_replica_resident_items_ratio          | Number of resident replica items                                                                        |
| cb_bucket_vb_pending_resident_items_ratio          | Number of resident pending items                                                                        |
| cb_bucket_avg_disk_update_time                     | Average disk update time                                                                                |
| cb_bucket_avg_disk_commit_time                     | Average disk commit time                                                                                |
| cb_bucket_avg_bg_wait_time                         | Average background wait time                                                                            |
| cb_bucket_ep_dcp_views_indexes_count               | Number of indexes views DCP connections                                                                 |
| cb_bucket_ep_dcp_views_indexes_items_remaining     | Number of indexes views items remaining to be sent                                                      |
| cb_bucket_ep_dcp_views_indexes_producer_count      | Number of indexes views producers                                                                       |
| cb_bucket_ep_dcp_views_indexes_total_backlog_size  | Number of indexes views items remaining for replication                                                 |
| cb_bucket_ep_dcp_views_indexes_items_sent          | Number of indexes views sent                                                                            |
| cb_bucket_ep_dcp_views_indexes_total_bytes         | Number of bytes per second being sent for indexes views DCP                                             |
| cb_bucket_ep_dcp_views_indexes_backoff             | Number of backoffs for indexes views DCP connections                                                    |
| cb_bucket_bg_wait_count                            | Background wait                                                                                         |
| cb_bucket_bg_wait_total                            | Total background wait                                                                                   |
| cb_bucket_bytes_read                               | Bytes read                                                                                              |
| cb_bucket_bytes_written                            | Bytes written                                                                                           |
| cb_bucket_cas_badval                               | Compare and Swap bad values                                                                             |
| cb_bucket_cas_hits                                 | Compare and Swap hits                                                                                   |
| cb_bucket_cas_misses                               | Compare and Swap misses                                                                                 |
| cb_bucket_cmd_get                                  | Gets from memory                                                                                        |
| cb_bucket_cmd_set                                  | Sets to memory                                                                                          |
| cb_bucket_couch_docs_actual_disk_size              | Total size of documents on disk in bytes                                                                |
| cb_bucket_couch_docs_data_size                     | Documents size in bytes                                                                                 |
| cb_bucket_couch_docs_disk_size                     | Total size of documents in bytes                                                                        |
| cb_bucket_couch_spatial_data_size                  | Size of object data for spatial views                                                                   |
| cb_bucket_couch_spatial_disk_size                  | Amount of disk space occupied by spatial views                                                          |
| cb_bucket_couch_spatial_ops                        | Spatial operations                                                                                      |
| cb_bucket_couch_views_actual_disk_size             | Total size of views on disk in bytes                                                                    |
| cb_bucket_couch_views_data_size                    | Views size in bytes                                                                                     |
| cb_bucket_couch_views_disk_size                    | Total size of views in bytes                                                                            |
| cb_bucket_couch_views_ops                          | View operations                                                                                         |
| cb_bucket_curr_connections                         | Current bucket connections                                                                              |
| cb_bucket_curr_items                               | Number of active items in memory                                                                        |
| cb_bucket_curr_items_tot                           | Total number of items                                                                                   |
| cb_bucket_decr_hits                                | Decrement hits                                                                                          |
| cb_bucket_decr_misses                              | Decrement misses                                                                                        |
| cb_bucket_delete_hits                              | Delete hits                                                                                             |
| cb_bucket_delete_misses                            | Delete misses                                                                                           |
| cb_bucket_disk_commit_count                        | Disk commits                                                                                            |
| cb_bucket_disk_commit_total                        | Total disk commits                                                                                      |
| cb_bucket_disk_update_count                        | Disk updates                                                                                            |
| cb_bucket_disk_update_total                        | Total disk updates                                                                                      |
| cb_bucket_disk_write_queue                         | Disk write queue depth                                                                                  |
| cb_bucket_ep_bg_fetched                            | Disk reads per second                                                                                   |
| cb_bucket_ep_dcp_2i_backoff                        | Number of backoffs for indexes DCP connections                                                          |
| cb_bucket_ep_dcp_2i_count                          | Number of indexes DCP connections                                                                       |
| cb_bucket_ep_dcp_2i_items_remaining                | Number of indexes items remaining to be sent                                                            |
| cb_bucket_ep_dcp_2i_items_sent                     | Number of indexes items sent                                                                            |
| cb_bucket_ep_dcp_2i_producer_count                 | Number of indexes producers                                                                             |
| cb_bucket_ep_dcp_2i_total_backlog_size             | Number of indexes total backlog size                                                                    |
| cb_bucket_ep_dcp_2i_total_bytes                    | Number bytes per second being sent for indexes DCP connections                                          |
| cb_bucket_ep_dcp_fts_backoff                       | Number of backoffs for fts DCP connections                                                              |
| cb_bucket_ep_dcp_fts_count                         | Number of fts DCP connections                                                                           |
| cb_bucket_ep_dcp_fts_items_remaining               | Number of fts items remaining to be sent                                                                |
| cb_bucket_ep_dcp_fts_items_sent                    | Number of fts items sent                                                                                |
| cb_bucket_ep_dcp_fts_producer_count                | Number of fts producers                                                                                 |
| cb_bucket_ep_dcp_fts_total_backlog_size            | Number of fts total backlog size                                                                        |
| cb_bucket_ep_dcp_fts_total_bytes                   | Number bytes per second being sent for fts DCP connections                                              |
| cb_bucket_ep_dcp_other_backoff                     | Number of backoffs for other DCP connections                                                            |
| cb_bucket_ep_dcp_other_count                       | Number of other DCP connections                                                                         |
| cb_bucket_ep_dcp_other_items_remaining             | Number of other items remaining to be sent                                                              |
| cb_bucket_ep_dcp_other_items_sent                  | Number of other items sent                                                                              |
| cb_bucket_ep_dcp_other_producer_count              | Number of other producers                                                                               |
| cb_bucket_ep_dcp_other_total_backlog_size          | Number of other total backlog size                                                                      |
| cb_bucket_ep_dcp_other_total_bytes                 | Number bytes per second being sent for other DCP connections                                            |
| cb_bucket_ep_dcp_replica_backoff                   | Number of backoffs for replica DCP connections                                                          |
| cb_bucket_ep_dcp_replica_count                     | Number of replica DCP connections                                                                       |
| cb_bucket_ep_dcp_replica_items_remaining           | Number of replica items remaining to be sent                                                            |
| cb_bucket_ep_dcp_replica_items_sent                | Number of replica items sent                                                                            |
| cb_bucket_ep_dcp_replica_producer_count            | Number of replica producers                                                                             |
| cb_bucket_ep_dcp_replica_total_backlog_size        | Number of replica total backlog size                                                                    |
| cb_bucket_ep_dcp_replica_total_bytes               | Number bytes per second being sent for replica DCP connections                                          |
| cb_bucket_ep_dcp_views_backoff                     | Number of backoffs for views DCP connections                                                            |
| cb_bucket_ep_dcp_views_count                       | Number of views DCP connections                                                                         |
| cb_bucket_ep_dcp_views_items_remaining             | Number of views items remaining to be sent                                                              |
| cb_bucket_ep_dcp_views_items_sent                  | Number of views items sent                                                                              |
| cb_bucket_ep_dcp_views_producer_count              | Number of views producers                                                                               |
| cb_bucket_ep_dcp_views_total_backlog_size          | Number of views total backlog size                                                                      |
| cb_bucket_ep_dcp_views_total_bytes                 | Number bytes per second being sent for views DCP connections                                            |
| cb_bucket_ep_dcp_xdcr_backoff                      | Number of backoffs for xdcr DCP connections                                                             |
| cb_bucket_ep_dcp_xdcr_count                        | Number of xdcr DCP connections                                                                          |
| cb_bucket_ep_dcp_xdcr_items_remaining              | Number of xdcr items remaining to be sent                                                               |
| cb_bucket_ep_dcp_xdcr_items_sent                   | Number of xdcr items sent                                                                               |
| cb_bucket_ep_dcp_xdcr_producer_count               | Number of xdcr producers                                                                                |
| cb_bucket_ep_dcp_xdcr_total_backlog_size           | Number of xdcr total backlog size                                                                       |
| cb_bucket_ep_dcp_xdcr_total_bytes                  | Number bytes per second being sent for xdcr DCP connections                                             |
| cb_bucket_ep_diskqueue_drain                       | Total Drained items on disk queue                                                                       |
| cb_bucket_ep_diskqueue_fill                        | Total enqueued items on disk queue                                                                      |
| cb_bucket_ep_diskqueue_items                       | Total number of items waiting to be written to disk                                                     |
| cb_bucket_ep_flusher_todo                          | Number of items currently being written                                                                 |
| cb_bucket_ep_item_commit_failed                    | Number of times a transaction failed to commit due to storage errors                                    |
| cb_bucket_ep_kv_size                               | Total amount of user data cached in RAM                                                                 |
| cb_bucket_ep_max_size                              | Maximum amount of memory this bucket can use                                                            |
| cb_bucket_ep_mem_high_wat                          | Memory usage high water mark for auto-evictions                                                         |
| cb_bucket_ep_mem_low_wat                           | Memory usage low water mark for auto-evictions                                                          |
| cb_bucket_ep_meta_data_memory                      | Total amount of item metadata consuming RAM                                                             |
| cb_bucket_ep_num_non_resident                      | Number of non-resident items                                                                            |
| cb_bucket_ep_num_ops_del_meta                      | Number of delete operations per second for this bucket as the target for XDCR                           |
| cb_bucket_ep_num_ops_del_ret_meta                  | Number of delRetMeta operations per second for this bucket as the target for XDCR                       |
| cb_bucket_ep_num_ops_get_meta                      | Number of read operations per second for this bucket as the target for XDCR                             |
| cb_bucket_ep_num_ops_set_meta                      | Number of write operations per second for this bucket as the target for XDCR                            |
| cb_bucket_ep_num_ops_set_ret_meta                  | Number of setRetMeta operations per second for this bucket as the target for XDCR                       |
| cb_bucket_ep_num_value_ejects                      | Number of times item values got ejected from memory to disk                                             |
| cb_bucket_ep_oom_errors                            | Number of times unrecoverable OOMs happened while processing operations                                 |
| cb_bucket_ep_ops_create                            | Create operations                                                                                       |
| cb_bucket_ep_ops_update                            | Update operations                                                                                       |
| cb_bucket_ep_overhead                              | Extra memory used by transient data like persistence queues or checkpoints                              |
| cb_bucket_ep_queue_size                            | Number of items queued for storage                                                                      |
| cb_bucket_ep_tmp_oom_errors                        | Number of times recoverable OOMs happened while processing operations                                   |
| cb_bucket_ep_vb_total                              | Total number of vBuckets for this bucket                                                                |
| cb_bucket_evictions                                | Number of evictions                                                                                     |
| cb_bucket_get_hits                                 | Number of get hits                                                                                      |
| cb_bucket_get_misses                               | Number of get misses                                                                                    |
| cb_bucket_incr_hits                                | Number of increment hits                                                                                |
| cb_bucket_incr_misses                              | Number of increment misses                                                                              |
| cb_bucket_mem_used                                 | Engine's total memory usage (deprecated)                                                                |
| cb_bucket_misses                                   | Total number of misses                                                                                  |
| cb_bucket_ops                                      | Total number of operations                                                                              |
| cb_bucket_vb_active_eject                          | Number of items per second being ejected to disk from active vBuckets                                   |
| cb_bucket_vb_active_itm_memory                     | Amount of active user data cached in RAM                                                                |
| cb_bucket_vb_active_meta_data_memory               | Amount of active item metadata consuming RAM                                                            |
| cb_bucket_vb_active_num                            | Number of active items                                                                                  |
| cb_bucket_vb_active_num_non_resident               | Number of non resident vBuckets in the active state for this bucket                                     |
| cb_bucket_vb_active_ops_create                     | New items per second being inserted into active vBuckets                                                |
| cb_bucket_vb_active_ops_update                     | Number of items updated on active vBucket per second for this bucket                                    |
| cb_bucket_vb_active_queue_age                      | Sum of disk queue item age in milliseconds                                                              |
| cb_bucket_vb_active_queue_drain                    | Total drained items in the queue                                                                        |
| cb_bucket_vb_active_queue_fill                     | Number of active items per second being put on the active item disk queue                               |
| cb_bucket_vb_active_queue_size                     | Number of active items in the queue                                                                     |
| cb_bucket_vb_pending_curr_items                    | Number of items in pending vBuckets                                                                     |
| cb_bucket_vb_pending_eject                         | Number of items per second being ejected to disk from pending vBuckets                                  |
| cb_bucket_vb_pending_itm_memory                    | Amount of pending user data cached in RAM                                                               |
| cb_bucket_vb_pending_meta_data_memory              | Amount of pending item metadata consuming RAM                                                           |
| cb_bucket_vb_pending_num                           | Number of pending items                                                                                 |
| cb_bucket_vb_pending_num_non_resident              | Number of non resident vBuckets in the pending state for this bucket                                    |
| cb_bucket_vb_pending_ops_create                    | Number of pending create operations                                                                     |
| cb_bucket_vb_pending_ops_update                    | Number of items updated on pending vBucket per second for this bucket                                   |
| cb_bucket_vb_pending_queue_age                     | Sum of disk pending queue item age in milliseconds                                                      |
| cb_bucket_vb_pending_queue_drain                   | Total drained pending items in the queue                                                                |
| cb_bucket_vb_pending_queue_fill                    | Total enqueued pending items on disk queue                                                              |
| cb_bucket_vb_pending_queue_size                    | Number of pending items in the queue                                                                    |
| cb_bucket_vb_replica_curr_items                    | Number of in memory items                                                                               |
| cb_bucket_vb_replica_eject                         | Number of items per second being ejected to disk from replica vBuckets                                  |
| cb_bucket_vb_replica_itm_memory                    | Amount of replica user data cached in RAM                                                               |
| cb_bucket_vb_replica_meta_data_memory              | Total metadata memory                                                                                   |
| cb_bucket_vb_replica_num                           | Number of replica vBuckets                                                                              |
| cb_bucket_vb_replica_num_non_resident              | Number of non resident vBuckets in the replica state for this bucket                                    |
| cb_bucket_vb_replica_ops_create                    | Number of replica create operations                                                                     |
| cb_bucket_vb_replica_ops_update                    | Number of items updated on replica vBucket per second for this bucket                                   |
| cb_bucket_vb_replica_queue_age                     | Sum of disk replica queue item age in milliseconds                                                      |
| cb_bucket_vb_replica_queue_drain                   | Total drained replica items in the queue                                                                |
| cb_bucket_vb_replica_queue_fill                    | Total enqueued replica items on disk queue                                                              |
| cb_bucket_vb_replica_queue_size                    | Replica items in disk queue                                                                             |
| cb_bucket_vb_total_queue_age                       | Sum of disk queue item age in milliseconds                                                              |
| cb_bucket_xdc_ops                                  | Number of cross-datacenter replication operations                                                       |
| cb_bucket_cpu_idle_ms                              | CPU idle milliseconds                                                                                   |
| cb_bucket_cpu_local_ms                             | CPU local milliseconds                                                                                  |
| cb_bucket_cpu_utilization_rate                     | CPU utilization percentage                                                                              |
| cb_bucket_hibernated_requests                      | Number of streaming requests now idle                                                                   |
| cb_bucket_hibernated_waked                         | Rate of streaming request wakeups                                                                       |
| cb_bucket_mem_actual_free                          | Actual free memory                                                                                      |
| cb_bucket_mem_actual_used                          | Actual used memory                                                                                      |
| cb_bucket_mem_free                                 | Free memory                                                                                             |
| cb_bucket_mem_total                                | Total memeory                                                                                           |
| cb_bucket_mem_used_sys                             | System memory usage                                                                                     |
| cb_bucket_rest_requests                            | Number of HTTP requests                                                                                 |
| cb_bucket_swap_total                               | Total amount of swap available                                                                          |
| cb_bucket_swap_used                                | Amount of swap used                                                                                     |
| cb_bucket_ep_tap_rebalance_count                   | Number of internal rebalancing TAP queues                                                               |
| cb_bucket_ep_tap_rebalance_qlen                    | Number of items in the rebalance TAP queues                                                             |
| cb_bucket_ep_tap_rebalance_queue_backfillremaining | Number of items in the backfill queues of rebalancing TAP connections                                   |
| cb_bucket_ep_tap_rebalance_queue_backoff           | Number of back-offs received per second while sending data over rebalancing connections                 |
| cb_bucket_ep_tap_rebalance_queue_drain             | Number of items per second being sent over rebalancing TAP connections, i.e. removed from queue         |
| cb_bucket_ep_tap_rebalance_queue_fill              | Number of items per second being sent to queue                                                          |
| cb_bucket_ep_tap_rebalance_queue_itemondisk        | Number of items still on disk to be loaded for rebalancing TAP connections                              |
| cb_bucket_ep_tap_rebalance_total_backlog_size      | Number of remaining items for rebalancing TAP connections                                               |
| cb_bucket_ep_tap_replica_count                     | Number of internal replication TAP queues                                                               |
| cb_bucket_ep_tap_replica_qlen                      | Number of items in the replication TAP queues                                                           |
| cb_bucket_ep_tap_replica_queue_backfillremaining   | Number of items in the backfill queues of replication TAP connections                                   |
| cb_bucket_ep_tap_replica_queue_backoff             | Number of back-offs received per second while sending data over replication connections                 |
| cb_bucket_ep_tap_replica_queue_drain               | Total drained items in the replica queue                                                                |
| cb_bucket_ep_tap_replica_queue_fill                | Number of items per second being sent to queue                                                          |
| cb_bucket_ep_tap_replica_queue_itemondisk          | Number of items still on disk to be loaded for replication TAP connections                              |
| cb_bucket_ep_tap_replica_total_backlog_size        | Number of remaining items for replication TAP connections                                               |
| cb_bucket_ep_tap_total_count                       | Total number of internal TAP queues                                                                     |
| cb_bucket_ep_tap_total_qlen                        | Total number of items in TAP queues                                                                     |
| cb_bucket_ep_tap_total_queue_backfillremaining     | Total number of items in the backfill queues of TAP connections                                         |
| cb_bucket_ep_tap_total_queue_backoff               | Total number of back-offs received per second while sending data over TAP connections                   |
| cb_bucket_ep_tap_total_queue_drain                 | Total drained items in the queue                                                                        |
| cb_bucket_ep_tap_total_queue_fill                  | Total enqueued items in the queue                                                                       |
| cb_bucket_ep_tap_total_queue_itemondisk            | Total number of items still on disk to be loaded for TAP connections                                    |
| cb_bucket_ep_tap_total_total_backlog_size          | Number of remaining items for replication                                                               |
| cb_bucket_ep_tap_user_count                        | Number of internal user TAP queues                                                                      |
| cb_bucket_ep_tap_user_qlen                         | Number of items in user TAP queues                                                                      |
| cb_bucket_ep_tap_user_queue_backfillremaining      | Number of items in the backfill queues of user TAP connections                                          |
| cb_bucket_ep_tap_user_queue_backoff                | Number of back-offs received per second while sending data over user TAP connections                    |
| cb_bucket_ep_tap_user_queue_drain                  | Number of items per second being sent over user TAP connections to this bucket, i.e. removed from queue |
| cb_bucket_ep_tap_user_queue_fill                   | Number of items per second being sent to queue                                                          |
| cb_bucket_ep_tap_user_queue_itemondisk             | Number of items still on disk to be loaded for client TAP connections                                   |
| cb_bucket_ep_tap_user_total_backlog_size           | Number of remaining items for client TAP connections                                                    |
| cb_bucket_avg_active_timestamp_drift               | Average active timestamp drift                                                                          |
| cb_bucket_avg_replica_timestamp_drift              | Average replica timestamp drift                                                                         |
| cb_bucket_ep_active_ahead_exceptions               | Sum total of all active vBuckets drift_ahead_threshold_exceeded counter                                 |
| cb_bucket_ep_active_hlc_drift                      | Total absolute drift for all active vBuckets                                                            |
| cb_bucket_ep_active_hlc_drift_count                | Number of updates applied to ep_active_hlc_drift                                                        |
| cb_bucket_ep_clock_cas_drift_threshold_exceeded    | Ep clock cas drift threshold exceeded                                                                   |
| cb_bucket_ep_replica_ahead_exceptions              | Sum total of all replica vBuckets' drift_ahead_threshold_exceeded counter                               |
| cb_bucket_ep_replica_hlc_drift                     | Total absolute drift for all replica vBuckets                                                           |
| cb_bucket_ep_replica_hlc_drift_count               | Number of updates applied to ep_replica_hlc_drift                                                       |

### XDCR metrics

|            name             |                                                     description                                                     |
| --------------------------- | ------------------------------------------------------------------------------------------------------------------- |
| cb_xdcr_bandwidth_usage        | Bandwidth used during replication, measured in bytes per second                                                     |
| cb_xdcr_changes_left           | Number of updates still pending replication                                                                         |
| cb_xdcr_data_replicated        | Size of data replicated in bytes                                                                                    |
| cb_xdcr_docs_checked           | Number of documents checked for changes                                                                             |
| cb_xdcr_docs_failed_cr_source  | Number of documents that have failed conflict resolution on the source cluster and not replicated to target cluster |
| cb_xdcr_docs_filtered          | Number of documents that have been filtered out and not replicated to target cluster                                |
| cb_xdcr_docs_opt_repd          | Number of docs sent optimistically                                                                                  |
| cb_xdcr_docs_received_from_dcp | Number of documents received from DCP                                                                               |
| cb_xdcr_docs_rep_queue         | Number of documents in replication queue                                                                            |
| cb_xdcr_docs_written           | Number of documents written to the destination cluster via XDCR                                                     |
| cb_xdcr_meta_latency_wt        | Weighted average time for requesting document metadata                                                              |
| cb_xdcr_num_checkpoints        | Number of checkpoints issued in replication queue                                                                   |
| cb_xdcr_num_failedckpts        | Number of checkpoints failed during replication                                                                     |
| cb_xdcr_rate_received_from_dcp | Number of documents received from DCP per second                                                                    |
| cb_xdcr_rate_replicated        | Rate of documents being replicated, measured in documents per second                                                |
| cb_xdcr_size_rep_queue         | Size of replication queue in bytes                                                                                  |
| cb_xdcr_time_committing        | Seconds elapsed during replication                                                                                  |
| cb_xdcr_wtavg_docs_latency     | Weighted average latency for sending replicated changes to destination cluster                                      |
| cb_xdcr_wtavg_meta_latency     | Weighted average time for requesting document metadata                                                              |

## Docker

Get the latest image from Docker Hub:

```bash
docker pull blakelead/couchbase-exporter:latest
```

and use it with environment variables like in the following example:

```bash
docker run --name cbexporter -p 9191:9191 -e CB_EXPORTER_DB_USER=admin -e CB_EXPORTER_DB_PASSWORD=complicatedpassword blakelead/couchbase-exporter:latest
```

## Systemd

You can adapt and use `exporter.service` template to run **couchbase_exporter** with systemd.

```bash
sudo mv exporter.service /etc/systemd/system/couchbase-exporter.service
sudo systemctl enable couchbase-exporter.service
sudo systemctl start couchbase-exporter.service
```

## Author Information

Adel Abdelhak<|MERGE_RESOLUTION|>--- conflicted
+++ resolved
@@ -22,21 +22,6 @@
 
 Available flags and equivalent environment variable:
 
-<<<<<<< HEAD
-|      argument       |    environment variable    |              description               |        default        |
-| ------------------- | -------------------------- | -------------------------------------- | --------------------- |
-| -web.listen-address | CB_EXPORTER_LISTEN_ADDR    | Address to listen on for HTTP requests | :9191                 |
-| -web.telemetry-path | CB_EXPORTER_TELEMETRY_PATH | Path under which to expose metrics     | /metrics              |
-| -db.uri             | CB_EXPORTER_DB_URI         | Address of Couchbase cluster           | http://127.0.0.1:8091 |
-| -db.user            | CB_EXPORTER_DB_USER        | Administrator username                 | admin                 |
-| -db.pwd             | CB_EXPORTER_DB_PASSWORD    | Administrator password                 | password              |
-| -log.level          | CB_EXPORTER_LOG_LEVEL      | Log level: info,debug,warn,error,fatal | info                  |
-| -log.format         | CB_EXPORTER_LOG_FORMAT     | Log format: text, json                 | text                  |
-| -scrape.cluster     | CB_EXPORTER_SCRAPE_CLUSTER | If false, wont scrape cluster metrics  | true                  |
-| -scrape.node        | CB_EXPORTER_SCRAPE_NODE    | If false, wont scrape node metrics     | true                  |
-| -scrape.bucket      | CB_EXPORTER_SCRAPE_BUCKET  | If false, wont scrape bucket metrics   | true                  |
-| -help               |                            | Command line help                      |                       |
-=======
 |      argument       |    environment variable    |               description                |        default        |
 | ------------------- | -------------------------- | ---------------------------------------- | --------------------- |
 | -web.listen-address | CB_EXPORTER_LISTEN_ADDR    | Address to listen on for HTTP requests   | :9191                 |
@@ -49,9 +34,9 @@
 | -scrape.cluster     | CB_EXPORTER_SCRAPE_CLUSTER | If false, wont scrape cluster metrics    | true                  |
 | -scrape.node        | CB_EXPORTER_SCRAPE_NODE    | If false, wont scrape node metrics       | true                  |
 | -scrape.bucket      | CB_EXPORTER_SCRAPE_BUCKET  | If false, wont scrape bucket metrics     | true                  |
+| -scrape.xdcr        | CB_EXPORTER_SCRAPE_XDCR    | If false, wont scrape xdcr metrics       | true                  |
 | -conf.dir           | CB_EXPORTER_CONF_DIR       | Directory containing configuration files | metrics               |
 | -help               |                            | Command line help                        |                       |
->>>>>>> c2890098
 
 ## Metrics
 
